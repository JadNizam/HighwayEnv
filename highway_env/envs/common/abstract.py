--- conflicted
+++ resolved
@@ -383,10 +383,9 @@
                 setattr(result, k, None)
         return result
 
-<<<<<<< HEAD
-=======
-
->>>>>>> ab209de9
+
+
+
 class MultiAgentWrapper(Wrapper):
     def step(self, action):
         obs, reward, done, info = super().step(action)
